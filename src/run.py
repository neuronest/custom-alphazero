import multiprocessing
import os
import time
<<<<<<< HEAD
from typing import List, Tuple
=======
import random
import numpy as np
from typing import List, Tuple, Union
>>>>>>> b987069b
from functools import partial
from datetime import datetime

from src.config import ConfigGeneral, ConfigMCTS, ConfigPath
from src.utils import (
    last_saved_model,
    last_iteration_inferences,
    save_inferences,
    visualize_mcts_iteration,
)
from src.mcts.mcts import MCTS
from src.visualize_mcts import MctsVisualizer

if ConfigGeneral.game == "chess":
    from src.chess.board import Board
    from src.chess.move import Move
    from src.chess.utils import get_all_possible_moves
elif ConfigGeneral.game == "connect_n":
    from src.connect_n.board import Board
    from src.connect_n.move import Move

    get_all_possible_moves = Board.get_all_possible_moves
else:
    raise NotImplementedError

if ConfigGeneral.run_with_http:
    from src.serving.factory import train_run_samples_post as train_run_samples
else:
    from src.model.tensorflow.train import train_run_samples_local
    from src.utils import LocalState

    train_run_samples = partial(train_run_samples_local, local_state=LocalState())


def play_game(
    process_id: int, all_possible_moves: List[Move], mcts_iterations: int, run_id: str
) -> Tuple[np.ndarray, np.ndarray, np.ndarray, MCTS]:
    # we seed each process with an unique value to ensure each MCTS will be different
    np.random.seed(int((process_id + 1) * time.time()) % (2 ** 32 - 1))
    if not ConfigGeneral.run_with_http:
        model = last_saved_model(
            os.path.join(ConfigPath.results_path, ConfigGeneral.game, run_id)
        )
    else:
        model = None
    state_priors_value = last_iteration_inferences(
        os.path.join(ConfigPath.results_path, ConfigGeneral.game, run_id),
        not_exist_ok=True,
    )
    mcts = MCTS(
        board=Board(),
        all_possible_moves=all_possible_moves,
        concurrency=ConfigGeneral.concurrency,
<<<<<<< HEAD
        use_solver=ConfigMCTS.use_solver,
=======
        model=model,
        state_priors_value=state_priors_value,
>>>>>>> b987069b
    )
    states_game, policies_game = [], []
    while not mcts.board.is_game_over():
        mcts.search(mcts_iterations)
        # mcts.board.fullmove_number starts at 0
        greedy = mcts.board.fullmove_number >= ConfigMCTS.index_move_greedy
        parent_state, child_state, policy, last_move = mcts.play(
            greedy, return_details=True
        )
        states_game.append(parent_state)
        policies_game.append(policy)
    states_game, policies_game = np.asarray(states_game), np.asarray(policies_game)
    # we are assuming reward must be either 0 or 1 because last move must have to led to victory or draw
    reward = mcts.board.get_result(keep_same_player=True)
    rewards_game = np.repeat(reward, len(states_game))
    # reverse rewards as odd positions starting from the end
    rewards_game[-2::-2] = -rewards_game[-2::-2]
    rewards_game = (
        rewards_game
        * ConfigGeneral.discounting_factor ** np.arange(len(states_game))[::-1]
    )
    if not ConfigGeneral.run_with_http:
        # multi process cannot serialize mcts.model
        mcts.model = None
    return states_game, policies_game, rewards_game, mcts


def play(run_id: str,) -> Tuple[np.ndarray, np.ndarray, np.ndarray, List[MCTS]]:
    if ConfigGeneral.mono_process:
        states, policies, rewards, mcts_tree = play_game(
            process_id=0,
            all_possible_moves=get_all_possible_moves(),
            mcts_iterations=ConfigGeneral.mcts_iterations,
            run_id=run_id,
        )
        mcts_trees = [mcts_tree]
    else:
        processes = multiprocessing.cpu_count() - 1
        pool = multiprocessing.Pool(processes=processes)
        results = pool.map(
            partial(
                play_game,
                all_possible_moves=get_all_possible_moves(),
                mcts_iterations=ConfigGeneral.mcts_iterations,
                run_id=run_id,
            ),
            range(processes),
        )
        pool.close()
        pool.join()
        states, policies, rewards, mcts_trees = list(zip(*results))
        states, policies, rewards = (
            np.vstack(states),
            np.vstack(policies),
            np.concatenate(rewards),
        )
        mcts_trees = list(mcts_trees)
    return states, policies, rewards, mcts_trees


def train_run_queue(
    run_id: str,
    states_queue: np.ndarray,
    policies_queue: np.ndarray,
    rewards_queue: np.ndarray,
    minimum_training_size: int,
) -> Tuple[float, bool, int]:
    training_starting_time = time.time()
    print(
        f"Training on {minimum_training_size} samples taken randomly from the queue..."
    )
    sample_indexes = np.random.choice(
        len(states_queue), minimum_training_size, replace=False
    )
    states_batch, policies_batch, rewards_batch = (
        states_queue[sample_indexes],
        policies_queue[sample_indexes],
        rewards_queue[sample_indexes],
    )
    loss, updated, iteration = train_run_samples(
        run_id=run_id, states=states_batch, labels=[policies_batch, rewards_batch]
    )
    print(f"Training took {time.time() - training_starting_time:.2f} seconds")
    return loss, updated, iteration


if __name__ == "__main__":
<<<<<<< HEAD
    os.environ["CUDA_VISIBLE_DEVICES"] = ConfigGeneral.gpu_target
=======
>>>>>>> b987069b
    run_id = datetime.now().strftime("%Y-%m-%d-%H%M%S")
    mcts_visualizer = MctsVisualizer(is_updated=False)
    states_queue = policies_queue = rewards_queue = None
    latest_experience_amount = 0
    best_model_mcts_trees = []
    print(f"Starting run with id={run_id}")
    if not ConfigGeneral.mono_process:
        # https://bugs.python.org/issue33725
        # https://stackoverflow.com/a/47852388/5490180
        multiprocessing.set_start_method("spawn")
    for _ in range(ConfigGeneral.training_iterations):
        starting_time = time.time()
<<<<<<< HEAD
        if ConfigGeneral.mono_process:
            states, policies, rewards, mcts_tree = play_game(
                process_id=0,
                all_possible_moves=all_possible_moves,
                mcts_iterations=ConfigGeneral.mcts_iterations,
            )
        else:
            processes = multiprocessing.cpu_count() - 1
            pool = multiprocessing.Pool(processes=processes)
            results = pool.map(
                partial(
                    play_game,
                    all_possible_moves=all_possible_moves,
                    mcts_iterations=ConfigGeneral.mcts_iterations,
                ),
                range(processes),
            )
            pool.close()
            pool.join()
            states, policies, rewards, mcts_trees = list(zip(*results))
            states, policies, rewards = (
                np.vstack(states),
                np.vstack(policies),
                np.concatenate(rewards),
            )
            # we choose a MCST tree randomly to be traced afterwards
            # each tree results from a fixed state of the neural network, so there is no need to keep them all
            mcts_tree = mcts_trees[np.random.randint(len(mcts_trees))]
=======
        states, policies, rewards, mcts_trees = play(run_id)
        # we choose a MCST tree randomly to be traced afterwards
        # each tree results from a fixed state of the neural network, so there is no need to keep them all
        mcts_tree = random.choice(mcts_trees)
        best_model_mcts_trees += mcts_trees
>>>>>>> b987069b
        latest_experience_amount += len(states)
        if any(
            sample is None for sample in [states_queue, policies_queue, rewards_queue]
        ):
            states_queue, policies_queue, rewards_queue = (
                states,
                policies,
                rewards,
            )
        else:
            states_queue, policies_queue, rewards_queue = (
                np.vstack([states_queue, states]),
                np.vstack([policies_queue, policies]),
                np.concatenate([rewards_queue, rewards]),
            )
        # we remove oldest samples from the queue
        states_queue, policies_queue, rewards_queue = (
            states_queue[-ConfigGeneral.samples_queue_size :],
            policies_queue[-ConfigGeneral.samples_queue_size :],
            rewards_queue[-ConfigGeneral.samples_queue_size :],
        )
        print(
            f"Collected {len(states)} samples in {time.time() - starting_time:.2f} seconds\n"
            f"Now having {len(states_queue)} samples in the queue and {latest_experience_amount} new experience samples"
        )
        if (
            len(states_queue) >= ConfigGeneral.minimum_training_size
            and latest_experience_amount >= ConfigGeneral.minimum_delta_size
        ):
            loss, updated, iteration = train_run_queue(
                run_id,
                states_queue,
                policies_queue,
                rewards_queue,
                ConfigGeneral.minimum_training_size,
            )
            iteration_path = os.path.join(
                ConfigPath.results_path,
                ConfigGeneral.game,
                run_id,
                f"iteration_{iteration}",
            )
            if updated:
                print(
                    f"Run {run_id}, model has been updated and saved at {iteration_path}"
                )
            else:
                print(
                    f"Run {run_id}, model has not been updated, saving mcts trees inferences for reuse"
                )
                save_inferences(
                    [mcts.state_priors_value for mcts in best_model_mcts_trees],
                    iteration_path,
                )
            print(f"Current loss: {loss:.5f}")
            # we pick the previously chosen MCTS tree to visualize it and save it under iteration name
<<<<<<< HEAD
            MctsVisualizer(
                mcts_tree.root, mcts_name=f"mcts_iteration_{iteration}",
            ).save_as_pdf(directory=iteration_path)
            MctsVisualizer(
                mcts_tree.root,
                mcts_name=f"mcts_iteration_light_{iteration}",
                remove_unplayed_edge=True,
            ).save_as_pdf(directory=iteration_path)
            states_batch, policies_batch, rewards_batch = (
                None,
                None,
                None,
            )
=======
            mcts_visualizer.build_mcts_graph(
                mcts_tree.root, mcts_name=f"mcts_iteration_{iteration}"
            )
            visualize_mcts_iteration(mcts_visualizer, iteration_path, run_id=run_id)
            mcts_visualizer = MctsVisualizer(is_updated=updated)
            states_batch = policies_batch = rewards_batch = None
            latest_experience_amount = 0
            best_model_mcts_trees = []
>>>>>>> b987069b
<|MERGE_RESOLUTION|>--- conflicted
+++ resolved
@@ -1,13 +1,9 @@
 import multiprocessing
 import os
 import time
-<<<<<<< HEAD
-from typing import List, Tuple
-=======
 import random
 import numpy as np
-from typing import List, Tuple, Union
->>>>>>> b987069b
+from typing import List, Tuple
 from functools import partial
 from datetime import datetime
 
@@ -38,7 +34,6 @@
 else:
     from src.model.tensorflow.train import train_run_samples_local
     from src.utils import LocalState
-
     train_run_samples = partial(train_run_samples_local, local_state=LocalState())
 
 
@@ -61,12 +56,9 @@
         board=Board(),
         all_possible_moves=all_possible_moves,
         concurrency=ConfigGeneral.concurrency,
-<<<<<<< HEAD
         use_solver=ConfigMCTS.use_solver,
-=======
         model=model,
         state_priors_value=state_priors_value,
->>>>>>> b987069b
     )
     states_game, policies_game = [], []
     while not mcts.board.is_game_over():
@@ -154,10 +146,6 @@
 
 
 if __name__ == "__main__":
-<<<<<<< HEAD
-    os.environ["CUDA_VISIBLE_DEVICES"] = ConfigGeneral.gpu_target
-=======
->>>>>>> b987069b
     run_id = datetime.now().strftime("%Y-%m-%d-%H%M%S")
     mcts_visualizer = MctsVisualizer(is_updated=False)
     states_queue = policies_queue = rewards_queue = None
@@ -170,42 +158,11 @@
         multiprocessing.set_start_method("spawn")
     for _ in range(ConfigGeneral.training_iterations):
         starting_time = time.time()
-<<<<<<< HEAD
-        if ConfigGeneral.mono_process:
-            states, policies, rewards, mcts_tree = play_game(
-                process_id=0,
-                all_possible_moves=all_possible_moves,
-                mcts_iterations=ConfigGeneral.mcts_iterations,
-            )
-        else:
-            processes = multiprocessing.cpu_count() - 1
-            pool = multiprocessing.Pool(processes=processes)
-            results = pool.map(
-                partial(
-                    play_game,
-                    all_possible_moves=all_possible_moves,
-                    mcts_iterations=ConfigGeneral.mcts_iterations,
-                ),
-                range(processes),
-            )
-            pool.close()
-            pool.join()
-            states, policies, rewards, mcts_trees = list(zip(*results))
-            states, policies, rewards = (
-                np.vstack(states),
-                np.vstack(policies),
-                np.concatenate(rewards),
-            )
-            # we choose a MCST tree randomly to be traced afterwards
-            # each tree results from a fixed state of the neural network, so there is no need to keep them all
-            mcts_tree = mcts_trees[np.random.randint(len(mcts_trees))]
-=======
         states, policies, rewards, mcts_trees = play(run_id)
         # we choose a MCST tree randomly to be traced afterwards
         # each tree results from a fixed state of the neural network, so there is no need to keep them all
         mcts_tree = random.choice(mcts_trees)
         best_model_mcts_trees += mcts_trees
->>>>>>> b987069b
         latest_experience_amount += len(states)
         if any(
             sample is None for sample in [states_queue, policies_queue, rewards_queue]
@@ -262,27 +219,12 @@
                 )
             print(f"Current loss: {loss:.5f}")
             # we pick the previously chosen MCTS tree to visualize it and save it under iteration name
-<<<<<<< HEAD
-            MctsVisualizer(
-                mcts_tree.root, mcts_name=f"mcts_iteration_{iteration}",
-            ).save_as_pdf(directory=iteration_path)
-            MctsVisualizer(
-                mcts_tree.root,
-                mcts_name=f"mcts_iteration_light_{iteration}",
-                remove_unplayed_edge=True,
-            ).save_as_pdf(directory=iteration_path)
-            states_batch, policies_batch, rewards_batch = (
-                None,
-                None,
-                None,
-            )
-=======
             mcts_visualizer.build_mcts_graph(
                 mcts_tree.root, mcts_name=f"mcts_iteration_{iteration}"
             )
             visualize_mcts_iteration(mcts_visualizer, iteration_path, run_id=run_id)
+            # todo: add light version of visualization with name f"mcts_iteration_light_{iteration}"
             mcts_visualizer = MctsVisualizer(is_updated=updated)
             states_batch = policies_batch = rewards_batch = None
             latest_experience_amount = 0
-            best_model_mcts_trees = []
->>>>>>> b987069b
+            best_model_mcts_trees = []