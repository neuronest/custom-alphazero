--- conflicted
+++ resolved
@@ -1,10 +1,5 @@
 import numpy as np
-<<<<<<< HEAD
-from functools import partial
 from typing import Tuple, List, Optional
-=======
-from typing import Tuple, Optional
->>>>>>> b987069b
 
 from src.config import ConfigGeneral, ConfigMCTS, ConfigServing
 from src.mcts.mcts import MCTS
@@ -24,26 +19,6 @@
     get_all_possible_moves = Board.get_all_possible_moves
 else:
     raise NotImplementedError
-
-
-<<<<<<< HEAD
-def get_last_iteration_name(
-    run_path: str, prefix: str = "iteration", sep: str = "_"
-) -> str:
-    def _is_correct_iteration_directory(
-        directory: str, run_path: str, prefix: str
-    ) -> bool:
-        return directory.startswith(prefix) and os.path.exists(
-            os.path.join(run_path, directory, ConfigModel.model_meta)
-        )
-
-    return max(
-        filter(
-            partial(_is_correct_iteration_directory, run_path=run_path, prefix=prefix),
-            os.listdir(run_path),
-        ),
-        key=lambda x: int(x.split(sep)[-1]),
-    )
 
 
 def _single_game_evaluation(
@@ -106,8 +81,6 @@
     return result_current_model, solver_scores
 
 
-=======
->>>>>>> b987069b
 def evaluate_against_last_model(
     current_model: PolicyValueModel,
     previous_model: Optional[PolicyValueModel] = None,
@@ -121,19 +94,10 @@
             raise NotImplementedError
     if previous_model is None:
         assert run_path is not None
-<<<<<<< HEAD
-        try:
-            max_iteration_name = get_last_iteration_name(run_path)
-            previous_model = init_model(os.path.join(run_path, max_iteration_name))
-        except ValueError:
-            previous_model = init_model()
+        previous_model = last_saved_model(run_path)
     all_possible_moves = get_all_possible_moves()
     score_current_model = []
     solver_scores = []  # only used if evaluate_with_mcts is False for now
-=======
-        previous_model = last_saved_model(run_path)
-    score_current_model, null_games = 0, 0
->>>>>>> b987069b
     for game_index in range(ConfigServing.evaluation_games_number):
         result_current_model_game, solver_scores_game = _single_game_evaluation(
             current_model=current_model,
