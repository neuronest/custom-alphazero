--- conflicted
+++ resolved
@@ -1,13 +1,5 @@
-import os
 from fastapi import FastAPI
 
-<<<<<<< HEAD
-from src.config import ConfigGeneral, ConfigServing, ConfigPath
-from src.serving.factory import InferenceBatch, init_model
-from src.serving import inference, training
-
-os.environ["CUDA_VISIBLE_DEVICES"] = ConfigGeneral.gpu_target
-=======
 from src.config import ConfigServing, ConfigPath, ConfigGeneral
 from src.utils import init_model
 from src.serving.factory import InferenceBatch
@@ -21,7 +13,6 @@
     get_all_possible_moves = Board.get_all_possible_moves
 else:
     raise NotImplementedError
->>>>>>> b987069b
 
 
 def start() -> FastAPI:
