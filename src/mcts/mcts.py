import numpy as np
from typing import Optional, List, Tuple, Union
from copy import deepcopy

from src.config import ConfigGeneral, ConfigMCTS
from src.mcts.utils import normalize_probabilities
from src.model.tensorflow.model import PolicyValueModel
from src.serving.factory import infer_sample
from src.exact_solvers.c4_exact_solver import exact_policy_and_value

if ConfigGeneral.game == "chess":
    from src.chess.board import Board
    from src.chess.move import Move
elif ConfigGeneral.game == "connect_n":
    from src.connect_n.board import Board
    from src.connect_n.move import Move
else:
    raise NotImplementedError


class UCTEdge:
    def __init__(
        self, parent: "UCTNode", child: "UCTNode", action: Optional[Move], prior: float
    ):
        self.parent = parent
        self.child = child
        self.action = action
        self.prior = prior
        self.visit_count = 0
        self.total_action_value = 0.0
        self.played = False
        self.greedily_played = False

    @property
    def siblings(self):
        return [edge for edge in self.parent.edges if edge is not self]

    def exploitation_term(self) -> float:
        try:
            return self.total_action_value / self.visit_count
        except ZeroDivisionError:
            return 0.0

    def exploration_term(self, override_prior: Optional[float] = None) -> float:
        prior = override_prior if override_prior is not None else self.prior
        return (
            ConfigMCTS.exploration_constant
            * prior
            * (sum(edge.visit_count for edge in self.parent.edges) ** 0.5)
            / (1 + self.visit_count)
        )

    def upper_confidence_bound(self, override_prior: Optional[float] = None) -> float:
        return self.exploitation_term() + self.exploration_term(override_prior)


class UCTNode:
    def __init__(self, board: Board, edges: List[UCTEdge]):
        self.board = board
        self.edges = edges
        self.evaluated_value = None

    def get_best_edge(self) -> UCTEdge:
        best_edge_index = int(
            np.argmax([edge.upper_confidence_bound() for edge in self.edges])
        )
        return self.edges[best_edge_index]

    def get_best_edge_with_noise(self) -> UCTEdge:
        priors = np.asarray([edge.prior for edge in self.edges])
        noisy_priors = (
            1 - ConfigMCTS.dirichlet_noise_ratio
        ) * priors + ConfigMCTS.dirichlet_noise_ratio * np.random.dirichlet(
            np.ones(len(priors)) * ConfigMCTS.dirichlet_noise_value
        )
        best_child_index = int(
            np.argmax(
                [
                    edge.upper_confidence_bound(override_prior=noisy_prior)
                    for edge, noisy_prior in zip(self.edges, noisy_priors)
                ]
            )
        )
        return self.edges[best_child_index]


class MCTS:
    def __init__(
        self,
        board: Board,
        all_possible_moves: List[Move],
        concurrency: bool,
        model: Optional[PolicyValueModel] = None,
<<<<<<< HEAD
        use_solver: bool = False,
=======
        state_priors_value: Optional[dict] = None,
>>>>>>> b987069b
    ) -> None:
        self.board = deepcopy(board)
        self.all_possible_moves = all_possible_moves
        self.concurrency = concurrency
        self.root = self.initialize_root()
        self.current_root = self.root
        self.path_cache = []
        self.model = model
<<<<<<< HEAD
        self.use_solver = use_solver
=======
        self.state_priors_value = (
            {} if state_priors_value is None else state_priors_value
        )
>>>>>>> b987069b

    def initialize_root(self) -> UCTNode:
        return UCTNode(edges=[], board=deepcopy(self.board))

    def select(self) -> UCTNode:
        current_node = self.current_root
        while len(current_node.edges):
            if current_node is self.current_root and ConfigMCTS.enable_dirichlet_noise:
                best_edge = current_node.get_best_edge_with_noise()
            else:
                best_edge = current_node.get_best_edge()
            self.path_cache.append(best_edge)
            current_node = best_edge.child
        return current_node

<<<<<<< HEAD
    def evaluate_and_expand(self, node: UCTNode) -> float:
        if self.use_solver:
            probabilities, value = exact_policy_and_value(
                node.board, all_possible_moves=self.all_possible_moves
=======
    def _priors_value_from_board(self, board: Board) -> Tuple[np.ndarray, float]:
        if repr(board) in self.state_priors_value:
            probabilities, value = self.state_priors_value[repr(board)]
        elif self.model is not None:
            probabilities, value = self.model(np.expand_dims(board.full_state, axis=0))
            probabilities, value = (
                probabilities.numpy().ravel(),
                value.numpy().item(),
>>>>>>> b987069b
            )
            self.state_priors_value[repr(board)] = probabilities, value
        else:
<<<<<<< HEAD
            if self.model is not None:
                probabilities, value = self.model(
                    np.expand_dims(node.board.full_state, axis=0)
                )
                probabilities, value = (
                    probabilities.numpy().ravel(),
                    value.numpy().item(),
                )
            else:
                probabilities, value = infer_sample(
                    node.board.full_state, concurrency=self.concurrency
                )
=======
            probabilities, value = infer_sample(
                board.full_state, concurrency=self.concurrency
            )
            self.state_priors_value[repr(board)] = probabilities, value
        return probabilities, value

    def evaluate_and_expand(self, node: UCTNode) -> float:
        probabilities, value = self._priors_value_from_board(node.board)
>>>>>>> b987069b
        node.evaluated_value = value
        probabilities = normalize_probabilities(
            probabilities[node.board.legal_moves_mask(self.all_possible_moves)]
        )
        for prior, move in zip(probabilities, node.board.moves):
            board_child = node.board.play(move, on_copy=True, keep_same_player=True)
            node.edges.append(
                UCTEdge(
                    parent=node,
                    child=UCTNode(board=board_child, edges=[]),
                    action=move,
                    prior=prior,
                )
            )
        return value

    def backup(self, value: float):
        for edge in reversed(self.path_cache):
            edge.visit_count += 1
            edge.total_action_value += value
            value = -value
        self.path_cache = []

    def search(self, iterations_number: int):
        for _ in range(iterations_number):
            leaf_node = self.select()
            if not leaf_node.board.is_game_over():
                # we inverse because the board has been mirrored since the last action
                last_player_value = -self.evaluate_and_expand(leaf_node)
            else:
                # last player value is either 1 or 0
                # it is assumed player cannot make a move that triggers their own defeat
                last_player_value = leaf_node.board.get_result(keep_same_player=True)
            self.backup(last_player_value)

    def play(
        self,
        greedy: bool = False,
        return_details: bool = False,
        deterministic: bool = False,
    ) -> Union[Tuple[np.ndarray, np.ndarray, np.ndarray, Move], Board]:
        node = self.current_root
        if greedy:
            index_max = np.argmax([edge.visit_count for edge in node.edges])
            probabilities = np.zeros(len(node.edges)).astype(float)
            probabilities[index_max] = 1.0
        else:
            probabilities = np.asarray(
                [edge.visit_count for edge in node.edges]
            ).astype(float)
            probabilities = normalize_probabilities(probabilities)
        if deterministic:
            edge = node.edges[int(np.argmax(probabilities))]
        else:
            edge = np.random.choice(node.edges, 1, p=probabilities).item()
        edge.greedily_played = greedy
        edge.played = True
        parent_state = self.board.full_state
        self.board.play(edge.action, keep_same_player=True)
        child_state = self.board.full_state
        self.current_root = edge.child
        assert self.board == self.current_root.board
        if return_details:
            policy = np.zeros(len(self.all_possible_moves))
            legal_moves_indexes = [
                self.all_possible_moves.index(edge.action) for edge in node.edges
            ]
            policy[legal_moves_indexes] = probabilities
            return (
                parent_state,
                child_state,
                policy,
                edge.action,
            )
        else:
            return self.board<|MERGE_RESOLUTION|>--- conflicted
+++ resolved
@@ -91,11 +91,8 @@
         all_possible_moves: List[Move],
         concurrency: bool,
         model: Optional[PolicyValueModel] = None,
-<<<<<<< HEAD
         use_solver: bool = False,
-=======
         state_priors_value: Optional[dict] = None,
->>>>>>> b987069b
     ) -> None:
         self.board = deepcopy(board)
         self.all_possible_moves = all_possible_moves
@@ -104,13 +101,10 @@
         self.current_root = self.root
         self.path_cache = []
         self.model = model
-<<<<<<< HEAD
         self.use_solver = use_solver
-=======
         self.state_priors_value = (
             {} if state_priors_value is None else state_priors_value
         )
->>>>>>> b987069b
 
     def initialize_root(self) -> UCTNode:
         return UCTNode(edges=[], board=deepcopy(self.board))
@@ -126,47 +120,29 @@
             current_node = best_edge.child
         return current_node
 
-<<<<<<< HEAD
-    def evaluate_and_expand(self, node: UCTNode) -> float:
-        if self.use_solver:
-            probabilities, value = exact_policy_and_value(
-                node.board, all_possible_moves=self.all_possible_moves
-=======
     def _priors_value_from_board(self, board: Board) -> Tuple[np.ndarray, float]:
         if repr(board) in self.state_priors_value:
             probabilities, value = self.state_priors_value[repr(board)]
-        elif self.model is not None:
-            probabilities, value = self.model(np.expand_dims(board.full_state, axis=0))
-            probabilities, value = (
-                probabilities.numpy().ravel(),
-                value.numpy().item(),
->>>>>>> b987069b
-            )
-            self.state_priors_value[repr(board)] = probabilities, value
-        else:
-<<<<<<< HEAD
-            if self.model is not None:
-                probabilities, value = self.model(
-                    np.expand_dims(node.board.full_state, axis=0)
-                )
+        else:
+            if self.use_solver:
+                probabilities, value = exact_policy_and_value(
+                    board, all_possible_moves=self.all_possible_moves
+                )
+            elif self.model is not None:
+                probabilities, value = self.model(np.expand_dims(board.full_state, axis=0))
                 probabilities, value = (
                     probabilities.numpy().ravel(),
                     value.numpy().item(),
                 )
             else:
                 probabilities, value = infer_sample(
-                    node.board.full_state, concurrency=self.concurrency
-                )
-=======
-            probabilities, value = infer_sample(
-                board.full_state, concurrency=self.concurrency
-            )
+                    board.full_state, concurrency=self.concurrency
+                )
             self.state_priors_value[repr(board)] = probabilities, value
         return probabilities, value
 
     def evaluate_and_expand(self, node: UCTNode) -> float:
         probabilities, value = self._priors_value_from_board(node.board)
->>>>>>> b987069b
         node.evaluated_value = value
         probabilities = normalize_probabilities(
             probabilities[node.board.legal_moves_mask(self.all_possible_moves)]
